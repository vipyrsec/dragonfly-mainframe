--- conflicted
+++ resolved
@@ -29,10 +29,7 @@
 test = [
     "pytest>=7.3.1",
     "httpx>=0.24.0",
-<<<<<<< HEAD
-=======
     "pytest-asyncio>=0.21.0",
->>>>>>> 27039232
 ]
 
 [tool.pdm.scripts]
