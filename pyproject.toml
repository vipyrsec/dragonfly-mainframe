[project]
name = "dragonfly-mainframe"
description = "Distributes tasks to dragonfly-clients and handles package status updates."
authors = [
    { name = "jz9", email = "69145546+jonathan-d-zhang@users.noreply.github.com" },
]
requires-python = ">=3.11"
license = { text = "MIT" }

dependencies = [
    "fastapi>=0.95.1",
    "pydantic-settings>=2.0.0",
    "uvicorn[standard]>=0.22.0",
    "SQLAlchemy>=2.0.12",
    "python-dotenv>=1.0.0",
    "alembic>=1.10.4",
    "letsbuilda-pypi==5.0.0b3",
    "msgraph-core>=0.2.2",
    "azure-identity>=1.13.0",
    "structlog>=23.1.0",
    "asgi-correlation-id>=4.2.0",
    "sentry-sdk[fastapi]>=1.25.1",
<<<<<<< HEAD
    "structlog-sentry>=2.0.3",
=======
    "requests>=2.30.0",
    "httpx>=0.24.1",
    "psycopg2-binary",
>>>>>>> bf98f708
]
dynamic = ["version"]

[tool.pdm]
version = { source = "file", path = "mypackage/__init__.py" }

[tool.pdm.dev-dependencies]
lint = [
    "pre-commit>=3.3.1",
    "ruff>=0.0.265",
    "black>=23.3.0",
    "isort>=5.12.0",
    "pyright>=1.1.306",
]
test = ["pytest>=7.3.1"]
logs = ["rich>=13.4.2"]

[tool.pdm.scripts]
format = { shell = "black . && isort ." }
lint = { shell = "pyright; ruff ." }
test = { shell = "docker compose -f docker-compose.yaml -f docker-compose-tests.yaml up --build --exit-code-from mainframe" }
precommit = { shell = "pre-commit run --all-files" }
all = { composite = ["format", "lint", "test"] }

start = { cmd = "docker compose up --build" }

[tool.isort]
profile = "black"

[tool.black]
target-version = ["py311"]
line-length = 120

[tool.ruff]
line-length = 120

[tool.pyright]
include = ["src/**/*.py"]
ignore = ["alembic/", "tests/"]

venvPath = "."
venv = ".venv"


strictListInference = true
strictDictionaryInference = true
strictSetInference = true
analyzeUnannotatedFunctions = true
strictParameterNoneValue = true
enableTypeIgnoreComments = true
reportMissingModuleSource = "warning"
reportMissingImports = "error"
reportUndefinedVariable = "error"
reportAssertAlwaysTrue = "error"
reportInvalidStringEscapeSequence = "error"
reportInvalidTypeVarUse = "error"
reportMissingTypeStubs = "warning"
reportSelfClsParameterName = "error"
reportUnsupportedDunderAll = "error"
reportUnusedExpression = "error"
reportWildcardImportFromLibrary = "error"
reportGeneralTypeIssues = "error"
reportOptionalSubscript = "error"
reportOptionalMemberAccess = "error"
reportOptionalCall = "error"
reportOptionalIterable = "error"
reportOptionalContextManager = "error"
reportOptionalOperand = "error"
reportTypedDictNotRequiredAccess = "error"
reportPrivateImportUsage = "error"
reportUnboundVariable = "error"
reportUnusedCoroutine = "error"
reportConstantRedefinition = "error"
reportDeprecated = "error"
reportDuplicateImport = "error"
reportFunctionMemberAccess = "error"
reportIncompatibleMethodOverride = "error"
reportIncompatibleVariableOverride = "error"
reportIncompleteStub = "error"
reportInconsistentConstructor = "error"
reportInvalidStubStatement = "error"
reportMatchNotExhaustive = "error"
reportMissingParameterType = "error"
reportMissingTypeArgument = "error"
reportOverlappingOverload = "error"
reportPrivateUsage = "error"
reportTypeCommentUsage = "error"
reportUnknownArgumentType = "error"
reportUnknownLambdaType = "error"
reportUnknownMemberType = "error"
reportUnknownParameterType = "error"
reportUnknownVariableType = "error"
reportUnnecessaryCast = "error"
reportUnnecessaryComparison = "error"
reportUnnecessaryContains = "error"
reportUnnecessaryIsInstance = "error"
reportUnusedClass = "error"
reportUnusedImport = "error"
reportUnusedFunction = "error"
reportUnusedVariable = "error"
reportUntypedBaseClass = "error"
reportUntypedClassDecorator = "error"
reportUntypedFunctionDecorator = "error"
reportUntypedNamedTuple = "error"<|MERGE_RESOLUTION|>--- conflicted
+++ resolved
@@ -20,13 +20,10 @@
     "structlog>=23.1.0",
     "asgi-correlation-id>=4.2.0",
     "sentry-sdk[fastapi]>=1.25.1",
-<<<<<<< HEAD
     "structlog-sentry>=2.0.3",
-=======
     "requests>=2.30.0",
     "httpx>=0.24.1",
     "psycopg2-binary",
->>>>>>> bf98f708
 ]
 dynamic = ["version"]
 
