import datetime as dt
from typing import Annotated, Optional

import structlog
from fastapi import APIRouter, Depends, HTTPException, Request
from letsbuilda.pypi import PackageMetadata, PyPIServices
from sqlalchemy import select, tuple_
from sqlalchemy.ext.asyncio import AsyncSession
from sqlalchemy.orm import selectinload

from mainframe.database import get_db
from mainframe.dependencies import validate_token
from mainframe.json_web_token import AuthenticationData
from mainframe.models.orm import DownloadURL, Rule, Scan, Status
from mainframe.models.schemas import (
    BatchPackageQueueErr,
    Error,
    PackageScanResult,
    PackageSpecifier,
    QueuePackageResponse,
)

router = APIRouter(tags=["package"])
logger: structlog.stdlib.BoundLogger = structlog.get_logger()


@router.put(
    "/package",
    responses={
        400: {"model": Error},
        409: {"model": Error},
    },
)
async def submit_results(
    result: PackageScanResult,
    session: Annotated[AsyncSession, Depends(get_db)],
    auth: Annotated[AuthenticationData, Depends(validate_token)],
):
    name = result.name
    version = result.version
<<<<<<< HEAD
    row = await session.scalar(
        select(Package)
        .where(Package.name == name)
        .where(Package.version == version)
        .options(selectinload(Package.rules))
=======

    scan = await session.scalar(
        select(Scan).where(Scan.name == name).where(Scan.version == version).options(selectinload(Scan.rules))
>>>>>>> ce50795d
    )

    log = logger.bind(package={"name": name, "version": version})

    if scan is None:
        error = HTTPException(404, f"Package `{name}@{version}` not found in database.")
        await log.aerror(
            f"Package {name}@{version} not found in database", error_message=error.detail, tag="package_not_found_db"
        )
        raise error

    if scan.status == Status.FINISHED:
        error = HTTPException(409, f"Package `{name}@{version}` is already in a FINISHED state.")
        await log.aerror(
            f"Package {name}@{version} already in a FINISHED state", error_message=error.detail, tag="already_finished"
        )
        raise error

<<<<<<< HEAD
    row.status = Status.FINISHED
    row.finished_at = dt.datetime.now(dt.timezone.utc)
    row.inspector_url = result.inspector_url
    row.score = result.score
    row.finished_by = auth.subject
    row.commit_hash = result.commit

    # These are the rules that already have an entry in the database
    rules = await session.scalars(select(Rule).where(Rule.name.in_(result.rules_matched)))
    rule_names = {rule.name for rule in rules}
    row.rules.extend(rules)

    # These are the rules that had to be created
    row.rules.extend(Rule(name=rule_name) for rule_name in result.rules_matched if rule_name not in rule_names)
=======
    scan.status = Status.FINISHED
    scan.finished_at = dt.datetime.now(dt.timezone.utc)
    scan.inspector_url = result.inspector_url
    scan.score = result.score
    scan.finished_by = auth.subject

    for rule_name in result.rules_matched:
        rule = await session.scalar(select(Rule).where(Rule.name == rule_name))
        if rule is None:
            error = HTTPException(400, f"Rule '{rule_name}' is not a valid rule for package `{name}@{version}`")
            await log.aerror(
                f"Rule {rule_name} not a valid rule for package",
                rule_name=rule_name,
                error_message=error.detail,
                tag="invalid_rule",
            )
            raise error

        scan.rules.append(rule)
>>>>>>> ce50795d

    await log.ainfo(
        "Scan results submitted",
        package={
            "name": name,
            "version": version,
            "status": scan.status,
            "finished_at": scan.finished_at,
            "inspector_url": result.inspector_url,
            "score": result.score,
            "finished_by": auth.subject,
        },
        tag="scan_submitted",
    )

    await session.commit()


@router.get("/package", responses={400: {"model": Error, "description": "Invalid parameter combination."}})
async def lookup_package_info(
    session: Annotated[AsyncSession, Depends(get_db)],
    since: Optional[int] = None,
    name: Optional[str] = None,
    version: Optional[str] = None,
):
    """
    Lookup information on scanned packages based on name, version, or time scanned.

    Args:
        since: A int representing a Unix timestamp representing when to begin the search from.
        name: The name of the package.
        version: The version of the package.
        session: DB session.

    Only certain combinations of parameters are allowed. A query is valid if any of the following combinations are used:
        - `name` and `version`: Return the package with name `name` and version `version`, if it exists.
        - `name` and `since`: Find all packages with name `name` since `since`.
        - `since`: Find all packages since `since`.
        - `name`: Find all packages with name `name`.
    All other combinations are disallowed.

    In more formal terms, a query is valid
        iff `((name and not since) or (not version and since))`
    where a given variable name means that query parameter was passed. Equivalently, a request is invalid
        iff `(not (name or since) or (version and since))`
    """

    nn_name = name is not None
    nn_version = version is not None
    nn_since = since is not None

    log = logger.bind(
        parameters={
            "name": name,
            "version": version,
            "since": since,
        }
    )

    if (not nn_name and not nn_since) or (nn_version and nn_since):
        await log.aerror(
            "Invalid parameter combination",
            error_message="Invalid parameter combination.",
            tag="invalid_parameter_combination",
        )
        raise HTTPException(status_code=400)

    query = select(Scan).options(selectinload(Scan.rules))
    if nn_name:
        query = query.where(Scan.name == name)
    if nn_version:
        query = query.where(Scan.version == version)
    if nn_since:
        query = query.where(Scan.finished_at >= dt.datetime.fromtimestamp(since, tz=dt.timezone.utc))

    data = await session.scalars(query)

    await log.ainfo("Package information queried")
    return data.all()


@router.post(
    "/batch/package",
    responses={
        409: {"model": Error},
        404: {"model": Error},
    },
)
async def batch_queue_package(
    packages: set[PackageSpecifier],
    session: Annotated[AsyncSession, Depends(get_db)],
    auth: Annotated[AuthenticationData, Depends(validate_token)],
    request: Request,
) -> list[BatchPackageQueueErr]:
    ok_packages: dict[tuple[str, str], PackageMetadata] = {}
    err_packages: dict[tuple[str, str | None], str] = {}

    pypi_client: PyPIServices = request.app.state.pypi_client

    # This step filters out packages that are not even on PyPI
    for package in packages:
        name = package.name
        version = package.version

        try:
            package_metadata = await pypi_client.get_package_metadata(name, version)
            ok_packages[(package_metadata.info.name, package_metadata.info.version)] = package_metadata
        except KeyError:
            err_packages[(name, version)] = f"Package {name}@{version} was not found on PyPI"

    query = select(Scan).where(tuple_(Scan.name, Scan.version).in_(ok_packages))
    rows = await session.scalars(query)

    # This step filters out packages that are already in the database
    for row in rows:
        name = row.name
        version = row.version
        t = (name, version)

        ok_packages.pop(t)
        err_packages[t] = f"Package {name}@{version} is already queued for scanning"

    new_packages = [
        Scan(
            name=metadata.info.name,
            version=metadata.info.version,
            status=Status.QUEUED,
            queued_by=auth.subject,
            download_urls=[DownloadURL(url=url.url) for url in metadata.urls],
        )
        for metadata in ok_packages.values()
    ]

    session.add_all(new_packages)
    await session.commit()

    return [
        BatchPackageQueueErr(name=name, version=version, detail=detail)
        for ((name, version), detail) in err_packages.items()
    ]


@router.post(
    "/package",
    responses={
        409: {"model": Error},
        404: {"model": Error},
    },
)
async def queue_package(
    package: PackageSpecifier,
    session: Annotated[AsyncSession, Depends(get_db)],
    auth: Annotated[AuthenticationData, Depends(validate_token)],
    request: Request,
) -> QueuePackageResponse:
    """
    Queue a package to be scanned when the next runner is available
    Args:
        Body: Request body paramters
        session: Database session
        pypi_client: client instance used to interact with PyPI JSON API
    Returns:
        404: The given package and version combination was not found on PyPI
        409: The given package and version combination has already been queued
    """

    name = package.name
    version = package.version

    log = logger.bind(package={"name": name, "version": version})

    pypi_client: PyPIServices = request.app.state.pypi_client
    try:
        package_metadata = await pypi_client.get_package_metadata(name, version)
    except KeyError:
        error = HTTPException(404, detail=f"Package {name}@{version} was not found on PyPI")
        await log.aerror(
            f"Package {name}@{version} was not found on PyPI", error_message=error.detail, tag="package_not_found_pypi"
        )
        raise error

    version = package_metadata.info.version  # Use latest version if not provided
    log = logger.bind(package={"name": name, "version": version})

    query = select(Scan).where(Scan.name == name).where(Scan.version == version)
    row = await session.scalar(query)

    if row is not None:
        await log.info(f"Package {name}@{version} already queued for scanning.", tag="already_queued")
        raise HTTPException(409, f"Package {name}@{version} is already queued for scanning")

    new_package = Scan(
        name=name,
        version=version,
        status=Status.QUEUED,
        queued_by=auth.subject,
        download_urls=[DownloadURL(url=url.url) for url in package_metadata.urls],
    )

    session.add(new_package)
    await session.commit()

    await log.ainfo(
        "Added new package",
        package={
            "name": name,
            "version": version,
            "status": new_package.status,
            "queued_by": auth.subject,
            "download_urls": new_package.download_urls,
        },
        tag="package_added",
    )

    return QueuePackageResponse(id=str(new_package.scan_id))<|MERGE_RESOLUTION|>--- conflicted
+++ resolved
@@ -38,17 +38,11 @@
 ):
     name = result.name
     version = result.version
-<<<<<<< HEAD
-    row = await session.scalar(
-        select(Package)
-        .where(Package.name == name)
-        .where(Package.version == version)
-        .options(selectinload(Package.rules))
-=======
-
     scan = await session.scalar(
-        select(Scan).where(Scan.name == name).where(Scan.version == version).options(selectinload(Scan.rules))
->>>>>>> ce50795d
+        select(Scan)
+        .where(Scan.name == name)
+        .where(Scan.version == version)
+        .options(selectinload(Scan.rules))
     )
 
     log = logger.bind(package={"name": name, "version": version})
@@ -66,43 +60,21 @@
             f"Package {name}@{version} already in a FINISHED state", error_message=error.detail, tag="already_finished"
         )
         raise error
-
-<<<<<<< HEAD
-    row.status = Status.FINISHED
-    row.finished_at = dt.datetime.now(dt.timezone.utc)
-    row.inspector_url = result.inspector_url
-    row.score = result.score
-    row.finished_by = auth.subject
-    row.commit_hash = result.commit
-
-    # These are the rules that already have an entry in the database
-    rules = await session.scalars(select(Rule).where(Rule.name.in_(result.rules_matched)))
-    rule_names = {rule.name for rule in rules}
-    row.rules.extend(rules)
-
-    # These are the rules that had to be created
-    row.rules.extend(Rule(name=rule_name) for rule_name in result.rules_matched if rule_name not in rule_names)
-=======
+        
     scan.status = Status.FINISHED
     scan.finished_at = dt.datetime.now(dt.timezone.utc)
     scan.inspector_url = result.inspector_url
     scan.score = result.score
     scan.finished_by = auth.subject
-
-    for rule_name in result.rules_matched:
-        rule = await session.scalar(select(Rule).where(Rule.name == rule_name))
-        if rule is None:
-            error = HTTPException(400, f"Rule '{rule_name}' is not a valid rule for package `{name}@{version}`")
-            await log.aerror(
-                f"Rule {rule_name} not a valid rule for package",
-                rule_name=rule_name,
-                error_message=error.detail,
-                tag="invalid_rule",
-            )
-            raise error
-
-        scan.rules.append(rule)
->>>>>>> ce50795d
+    scan.commit_hash = result.commit
+
+    # These are the rules that already have an entry in the database
+    rules = await session.scalars(select(Scan).where(Rule.name.in_(result.rules_matched)))
+    rule_names = {rule.name for rule in rules}
+    row.rules.extend(rules)
+
+    # These are the rules that had to be created
+    row.rules.extend(Rule(name=rule_name) for rule_name in result.rules_matched if rule_name not in rule_names)
 
     await log.ainfo(
         "Scan results submitted",
