--- conflicted
+++ resolved
@@ -4,7 +4,7 @@
 
 import structlog
 from fastapi import APIRouter, Depends, HTTPException
-from letsbuilda.pypi import Package, PyPIServices  # type: ignore
+from letsbuilda.pypi import Package as PyPIPackage, PyPIServices  # type: ignore
 from letsbuilda.pypi.exceptions import PackageNotFoundError
 from sqlalchemy import select, tuple_
 from sqlalchemy.exc import IntegrityError
@@ -170,10 +170,7 @@
     data = (session.scalars(query)).all()
     packages = [Package.from_db(result) for result in data]
     log.info("Package information queried")
-<<<<<<< HEAD
     return packages
-=======
-    return data.unique().all()
 
 
 def _deduplicate_packages(packages: list[PackageSpecifier], session: Session) -> set[tuple[str, str]]:
@@ -182,11 +179,11 @@
     return name_ver - {(scan.name, scan.version) for scan in scalars.all()}
 
 
-def _get_packages_metadata(pypi_client: PyPIServices, packages_to_check: set[tuple[str, str]]) -> Iterable[Package]:
+def _get_packages_metadata(pypi_client: PyPIServices, packages_to_check: set[tuple[str, str]]) -> Iterable[PyPIPackage]:
     if not packages_to_check:
         return
 
-    def _get_package_metadata(package: tuple[str, str]) -> Optional[Package]:
+    def _get_package_metadata(package: tuple[str, str]) -> Optional[PyPIPackage]:
         try:
             return pypi_client.get_package_metadata(*package)
         except PackageNotFoundError:
@@ -197,7 +194,6 @@
     # `len(packages_to_check) == 0` case by returning early above
     with ThreadPoolExecutor(max_workers=len(packages_to_check)) as tpe:
         yield from filter(None, tpe.map(_get_package_metadata, packages_to_check))
->>>>>>> f766a887
 
 
 @router.post(
