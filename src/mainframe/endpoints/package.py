--- conflicted
+++ resolved
@@ -48,15 +48,9 @@
     name = result.name
     version = result.version
 
-<<<<<<< HEAD
     package_scanned_counter.inc()
-
-    scan = await session.scalar(
-        select(Scan).where(Scan.name == name).where(Scan.version == version).options(selectinload(Scan.rules))
-=======
     scan = session.scalar(
         select(Scan).where(Scan.name == name).where(Scan.version == version).options(joinedload(Scan.rules))
->>>>>>> b4f7fc8f
     )
 
     log = logger.bind(package={"name": name, "version": version})
@@ -115,12 +109,8 @@
         tag="scan_submitted",
     )
 
-<<<<<<< HEAD
     package_scan_success_counter.inc()
-    await session.commit()
-=======
     session.commit()
->>>>>>> b4f7fc8f
 
 
 @router.get(
@@ -240,22 +230,8 @@
             ],
         )
 
-<<<<<<< HEAD
-        valid_packages.append(scan)
-
-    scalars = await session.scalars(
-        select(Scan).where(tuple_(Scan.name, Scan.version).in_([(s.name, s.version) for s in valid_packages]))
-    )
-
-    existing_rows = {(scan.name, scan.version) for scan in scalars.all()}
-
-    for scan in valid_packages:
-        if (scan.name, scan.version) not in existing_rows:
-            session.add(scan)
-            package_ingest_counter.inc()
-=======
+        package_ingest_counter.inc()
         session.add(scan)
->>>>>>> b4f7fc8f
 
     session.commit()
 
@@ -314,12 +290,8 @@
     session.add(new_package)
 
     try:
-<<<<<<< HEAD
-        await session.commit()
+        session.commit()
         package_ingest_counter.inc()
-=======
-        session.commit()
->>>>>>> b4f7fc8f
     except IntegrityError:
         log.warn(f"Package {name}@{version} already queued for scanning.", tag="already_queued")
         raise HTTPException(409, f"Package {name}@{version} is already queued for scanning")
