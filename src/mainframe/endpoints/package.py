--- conflicted
+++ resolved
@@ -220,24 +220,12 @@
 
     existing_rows = {(scan.name, scan.version) for scan in scalars.all()}
 
-<<<<<<< HEAD
-    async with session.begin():
-        for row in rows:
-            try:
-                async with session.begin_nested():
-                    session.add(row)
-            except IntegrityError:
-                pass
-            else:
-                print("Incrementing!")
-                package_ingest_counter.inc()
-=======
     for scan in valid_packages:
         if (scan.name, scan.version) not in existing_rows:
             session.add(scan)
+            package_ingest_counter.inc()
 
     await session.commit()
->>>>>>> 292d0eee
 
 
 @router.post(
