import datetime as dt
from typing import Annotated, Optional

import structlog
from fastapi import APIRouter, Depends, HTTPException, Request
from letsbuilda.pypi import PyPIServices  # type: ignore
from letsbuilda.pypi.exceptions import PackageNotFoundError
from sqlalchemy import select, tuple_
from sqlalchemy.exc import IntegrityError
from sqlalchemy.orm import Session, selectinload

from mainframe.database import get_db
from mainframe.dependencies import validate_token
from mainframe.json_web_token import AuthenticationData
from mainframe.models.orm import DownloadURL, Rule, Scan, Status
from mainframe.models.schemas import (
    Error,
    PackageScanResult,
    PackageScanResultFail,
    PackageSpecifier,
    QueuePackageResponse,
)

router = APIRouter(tags=["package"])
logger: structlog.stdlib.BoundLogger = structlog.get_logger()


@router.put(
    "/package",
    responses={
        400: {"model": Error},
        409: {"model": Error},
    },
)
def submit_results(
    result: PackageScanResult | PackageScanResultFail,
    session: Annotated[Session, Depends(get_db)],
    auth: Annotated[AuthenticationData, Depends(validate_token)],
):
    name = result.name
    version = result.version

    scan = session.scalar(
        select(Scan).where(Scan.name == name).where(Scan.version == version).options(selectinload(Scan.rules))
    )

    log = logger.bind(package={"name": name, "version": version})

    if scan is None:
        error = HTTPException(404, f"Package `{name}@{version}` not found in database.")
        log.error(
            f"Package {name}@{version} not found in database", error_message=error.detail, tag="package_not_found_db"
        )
        raise error

    if scan.status == Status.FINISHED:
        error = HTTPException(409, f"Package `{name}@{version}` is already in a FINISHED state.")
        log.error(
            f"Scan {name}@{version} already in a FINISHED state", error_message=error.detail, tag="already_finished"
        )
        raise error

    if isinstance(result, PackageScanResultFail):
        scan.status = Status.FAILED
        scan.fail_reason = result.reason

        session.commit()
        return

    scan.status = Status.FINISHED
    scan.finished_at = dt.datetime.now(dt.timezone.utc)
    scan.inspector_url = result.inspector_url
    scan.score = result.score
    scan.finished_by = auth.subject
    scan.commit_hash = result.commit

    # These are the rules that already have an entry in the database
    rules = session.scalars(select(Rule).where(Rule.name.in_(result.rules_matched))).all()
    rule_names = {rule.name for rule in rules}
    scan.rules.extend(rules)

    # These are the rules that had to be created
    new_rules = [Rule(name=rule_name) for rule_name in result.rules_matched if rule_name not in rule_names]
    scan.rules.extend(new_rules)

    log.info(
        "Scan results submitted",
        package={
            "name": name,
            "version": version,
            "status": scan.status,
            "finished_at": scan.finished_at,
            "inspector_url": result.inspector_url,
            "score": result.score,
            "finished_by": auth.subject,
            "existing_rules": rule_names,
            "created_rules": [rule.name for rule in new_rules],
        },
        tag="scan_submitted",
    )

    session.commit()


@router.get(
    "/package",
    responses={400: {"model": Error, "description": "Invalid parameter combination."}},
    dependencies=[Depends(validate_token)],
)
def lookup_package_info(
    session: Annotated[Session, Depends(get_db)],
    since: Optional[int] = None,
    name: Optional[str] = None,
    version: Optional[str] = None,
):
    """
    Lookup information on scanned packages based on name, version, or time scanned.

    Args:
        since: A int representing a Unix timestamp representing when to begin the search from.
        name: The name of the package.
        version: The version of the package.
        session: DB session.

    Only certain combinations of parameters are allowed. A query is valid if any of the following combinations are used:
        - `name` and `version`: Return the package with name `name` and version `version`, if it exists.
        - `name` and `since`: Find all packages with name `name` since `since`.
        - `since`: Find all packages since `since`.
        - `name`: Find all packages with name `name`.
    All other combinations are disallowed.

    In more formal terms, a query is valid
        iff `((name and not since) or (not version and since))`
    where a given variable name means that query parameter was passed. Equivalently, a request is invalid
        iff `(not (name or since) or (version and since))`
    """

    nn_name = name is not None
    nn_version = version is not None
    nn_since = since is not None

    log = logger.bind(
        parameters={
            "name": name,
            "version": version,
            "since": since,
        }
    )

    if (not nn_name and not nn_since) or (nn_version and nn_since):
        log.debug(
            "Invalid parameter combination",
            tag="invalid_parameter_combination",
        )
        raise HTTPException(status_code=400)

    query = select(Scan).options(selectinload(Scan.rules))
    if nn_name:
        query = query.where(Scan.name == name)
    if nn_version:
        query = query.where(Scan.version == version)
    if nn_since:
        query = query.where(Scan.finished_at >= dt.datetime.fromtimestamp(since, tz=dt.timezone.utc))

    data = session.scalars(query)

    log.info("Package information queried")
    return data.all()


@router.post(
    "/batch/package",
    responses={
        409: {"model": Error},
        404: {"model": Error},
    },
)
def batch_queue_package(
    packages: list[PackageSpecifier],
    session: Annotated[Session, Depends(get_db)],
    auth: Annotated[AuthenticationData, Depends(validate_token)],
    request: Request,
):
    pypi_client: PyPIServices = request.app.state.pypi_client

<<<<<<< HEAD
    name_ver = {(p.name, p.version) for p in packages}

    scalars = session.scalars(select(Scan).where(tuple_(Scan.name, Scan.version).in_(name_ver)))

    packages_to_check = name_ver - {(scan.name, scan.version) for scan in scalars.all()}

    for package in packages_to_check:
=======
    valid_packages: list[Scan] = []
    for package in packages:
>>>>>>> 7ff18070
        try:
            package_metadata = pypi_client.get_package_metadata(package.name, package.version)
        except PackageNotFoundError:
            continue

        scan = Scan(
            name=package_metadata.title,
            version=package_metadata.releases[0].version,
            status=Status.QUEUED,
            queued_by=auth.subject,
            download_urls=[
                DownloadURL(url=distribution.url) for distribution in package_metadata.releases[0].distributions
            ],
        )

        valid_packages.append(scan)

    scalars = session.scalars(
        select(Scan).where(tuple_(Scan.name, Scan.version).in_([(s.name, s.version) for s in valid_packages]))
    )

    existing_rows = {(scan.name, scan.version) for scan in scalars.all()}

    for scan in valid_packages:
        if (scan.name, scan.version) not in existing_rows:
            session.add(scan)

    session.commit()


@router.post(
    "/package",
    responses={
        409: {"model": Error},
        404: {"model": Error},
    },
)
def queue_package(
    package: PackageSpecifier,
    session: Annotated[Session, Depends(get_db)],
    auth: Annotated[AuthenticationData, Depends(validate_token)],
    request: Request,
) -> QueuePackageResponse:
    """
    Queue a package to be scanned when the next runner is available
    Args:
        Body: Request body paramters
        session: Database session
        pypi_client: client instance used to interact with PyPI JSON API
    Returns:
        404: The given package and version combination was not found on PyPI
        409: The given package and version combination has already been queued
    """

    name = package.name
    version = package.version

    log = logger.bind(package={"name": name, "version": version})

    pypi_client: PyPIServices = request.app.state.pypi_client
    try:
        package_metadata = pypi_client.get_package_metadata(name, version)
    except PackageNotFoundError:
        error = HTTPException(404, detail=f"Package {name}@{version} was not found on PyPI")
        log.error(
            f"Package {name}@{version} was not found on PyPI", error_message=error.detail, tag="package_not_found_pypi"
        )
        raise error

    version = package_metadata.releases[0].version  # Use latest version if not provided
    log = logger.bind(package={"name": name, "version": version})

    new_package = Scan(
        name=name,
        version=version,
        status=Status.QUEUED,
        queued_by=auth.subject,
        download_urls=[
            DownloadURL(url=distribution.url) for distribution in package_metadata.releases[0].distributions
        ],
    )

    session.add(new_package)

    try:
        session.commit()
    except IntegrityError:
        log.warn(f"Package {name}@{version} already queued for scanning.", tag="already_queued")
        raise HTTPException(409, f"Package {name}@{version} is already queued for scanning")

    log.info(
        "Added new package",
        package={
            "name": name,
            "version": version,
            "status": new_package.status,
            "queued_by": auth.subject,
            "download_urls": new_package.download_urls,
        },
        tag="package_added",
    )

    return QueuePackageResponse(id=str(new_package.scan_id))<|MERGE_RESOLUTION|>--- conflicted
+++ resolved
@@ -183,7 +183,6 @@
 ):
     pypi_client: PyPIServices = request.app.state.pypi_client
 
-<<<<<<< HEAD
     name_ver = {(p.name, p.version) for p in packages}
 
     scalars = session.scalars(select(Scan).where(tuple_(Scan.name, Scan.version).in_(name_ver)))
@@ -191,10 +190,6 @@
     packages_to_check = name_ver - {(scan.name, scan.version) for scan in scalars.all()}
 
     for package in packages_to_check:
-=======
-    valid_packages: list[Scan] = []
-    for package in packages:
->>>>>>> 7ff18070
         try:
             package_metadata = pypi_client.get_package_metadata(package.name, package.version)
         except PackageNotFoundError:
