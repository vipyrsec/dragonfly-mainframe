import datetime as dt
from textwrap import dedent
from typing import Annotated

import structlog
from fastapi import APIRouter, Depends, HTTPException, Request
from letsbuilda.pypi import PyPIServices
from letsbuilda.pypi.exceptions import PackageNotFoundError
from msgraph.core import GraphClient
from sqlalchemy import select
from sqlalchemy.orm import Session, selectinload

from mainframe.constants import mainframe_settings
from mainframe.database import get_db
from mainframe.dependencies import get_ms_graph_client, validate_token
from mainframe.json_web_token import AuthenticationData
from mainframe.models.orm import Scan
from mainframe.models.schemas import Error, ReportPackageBody
from mainframe.utils.mailer import send_email
from mainframe.utils.pypi import file_path_from_inspector_url

logger: structlog.stdlib.BoundLogger = structlog.get_logger()


def send_report_email(
    graph_client: GraphClient,  # type: ignore
    *,
    recipient: str,
    package_name: str,
    package_version: str,
    inspector_url: str,
    additional_information: str | None,
    rules_matched: list[str],
):
    if additional_information is None and len(rules_matched) == 0:
        raise ValueError("Cannot report a package that matched 0 rules without additional information")

    content = f"""
        PyPI Malicious Package Report
        -
        Package Name: {package_name}
        Version: {package_version}
        File path: {file_path_from_inspector_url(inspector_url)}
        Inspector URL: {inspector_url}
        Additional Information: {additional_information or "No user description provided"}
        Yara rules matched: {", ".join(rules_matched) or "No rules matched"}
    """
    content = dedent(content)

    send_email(
        graph_client,  # type: ignore
        subject=f"Automated PyPI Malware Report: {package_name}@{package_version}",
        content=content,
        reply_to_recipients=[mainframe_settings.email_reply_to],
        sender=mainframe_settings.email_sender,
        to_recipients=[recipient],
        bcc_recipients=list(mainframe_settings.bcc_recipients),
    )


router = APIRouter(tags=["report"])


@router.post(
    "/report",
    responses={
        409: {"model": Error},
        400: {"model": Error},
    },
)
def report_package(
    body: ReportPackageBody,
    session: Annotated[Session, Depends(get_db)],
    graph_client: Annotated[GraphClient, Depends(get_ms_graph_client)],  # type: ignore
    auth: Annotated[AuthenticationData, Depends(validate_token)],
    request: Request,
):
    """
    Report a package by sending an email to `recipient` address with the appropriate format

    Packages that do not exist in the database (e.g it was not queued yet)
    cannot be reported.

    Packages that do not exist on PyPI cannot be reported.

    Packages that have already been reported cannot be reported.

    While the `inspector_url` and `additional_information` fields are optional in the schema,
    the API requires you to provide them in certain cases. Some of those are outlined below.

    If the `recipient` field is not omitted, then that specified email address will be used
    as the recipient to the report email. If omitted, it will be whatever is configured as
    the default on the server. This is most likely `security@pypi.org` unless it is
    overriden in the server configuration.

    `inspector_url` and `additional_information` both must be provided if
    the package being reported is in a `QUEUED` or `PENDING` state. That is, the package
    has not yet been scanned and therefore has no records for `inspector_url`
    or any matched rules

    If the package has successfully been scanned (that is, it is in a `FINISHED` state),
    and it has been determined to be malicious, then neither `inspector_url` nor `additional_information`
    is required. If the `inspector_url` is omitted, then it will be that of the most malicious file scanned
    (that is, the file with the highest aggregate yara weight score).
    If the `additional_information` is omitted, the final e-mail sent to the destination address will read
    "No user description provided."
    If either of these fields are included, they override the default value in the database.

    If the package has successfully been scanned (that is, it is in a `FINISHED` state),
    and it has been determined NOT to be malicious (that is, it has no matched rules),
    then you must provide `inspector_url` AND `additional_information`.

    In all cases, the API will provide information on what fields it is missing and why.
    This way, clients may retry the request with the proper information provided
    if they had not done so properly the first time.
    """

    name = body.name
    version = body.version

    log = logger.bind(package={"name": name, "version": version})

    pypi_client: PyPIServices = request.app.state.pypi_client
    try:
        package_metadata = pypi_client.get_package_metadata(name, version)
    except PackageNotFoundError:
        error = HTTPException(404, detail=f"Package `{name}@{version}` was not found on PyPI")
<<<<<<< HEAD
        await log.adebug(f"Package {name}@{version} was not found on PyPI", tag="package_not_found_pypi")
=======
        log.error(
            f"Package {name}@{version} was not found on PyPI", error_message=error.detail, tag="package_not_found_pypi"
        )
>>>>>>> bf98f708
        raise error

    version = package_metadata.releases[0].version
    log = logger.bind(package={"name": name, "version": version})

    query = select(Scan).where(Scan.name == name).options(selectinload(Scan.rules))

    rows = session.scalars(query).all()

    inspector_url: str | None = None
    additional_information: str | None = None
    rules_matched: list[str] = []

    if not rows:
        error = HTTPException(404, detail=f"No records for package `{name}` were found in the database")
        log.error(
            f"No records for package {name} found in database", error_message=error.detail, tag="package_not_found_db"
        )
        raise error

    for row in rows:
        if row.reported_at is not None:
            error = HTTPException(
                409,
                detail=(
                    f"Only one version of a package may be reported at a time. "
                    f"(`{row.name}@{row.version}` was already reported)"
                ),
            )
            log.error(
                "Only one version of a package allowed to be reported at a time",
                error_message=error.detail,
                tag="multiple_versions_prohibited",
            )
            raise error

    row = session.scalar(query.where(Scan.version == version))
    if row is None:
        error = HTTPException(
            404, detail=f"Package `{name}` has records in the database, but none with version `{version}`"
        )
<<<<<<< HEAD
        await log.adebug(f"No version {version} for package {name} in database", tag="invalid_version")
=======
        log.error(
            f"No version {version} for package {name} in database", error_message=error.detail, tag="invalid_version"
        )
>>>>>>> bf98f708
        raise error

    if body.inspector_url is None:
        if row.inspector_url is None:
            error = HTTPException(
                400,
                detail=f"inspector_url is a required field as package `{name}@{version}` inspector_url column as null.",
            )
            log.error("Missing inspector_url field", error_message=error.detail, tag="missing_inspector_url")
            raise error

        inspector_url = row.inspector_url
    else:
        inspector_url = body.inspector_url

    if body.additional_information is None:
        if len(row.rules) == 0:
            error = HTTPException(
                400,
                detail=(
                    f"additional_information is a required field as package "
                    f"`{name}@{version}` has no matched rules in the database"
                ),
            )
<<<<<<< HEAD
            await log.adebug("Missing additional_information field", tag="missing_additional_information")
=======
            log.error(
                "Missing additional_information field", error_message=error.detail, tag="missing_additional_information"
            )
>>>>>>> bf98f708
            raise error

    rules_matched.extend(rule.name for rule in row.rules)

    additional_information = body.additional_information

    send_report_email(
        graph_client,  # type: ignore
        recipient=body.recipient or mainframe_settings.email_recipient,
        package_name=name,
        package_version=version,
        inspector_url=inspector_url,
        additional_information=additional_information,
        rules_matched=rules_matched,
    )

    log.info(
        "Sent report",
        email_data={
            "package_name": name,
            "package_version": version,
            "inspector_url": inspector_url,
            "additional_information": additional_information,
            "rules_matched": rules_matched,
        },
        reported_by=auth.subject,
    )

    row.reported_by = auth.subject
    row.reported_at = dt.datetime.now(dt.timezone.utc)
    session.commit()<|MERGE_RESOLUTION|>--- conflicted
+++ resolved
@@ -125,13 +125,7 @@
         package_metadata = pypi_client.get_package_metadata(name, version)
     except PackageNotFoundError:
         error = HTTPException(404, detail=f"Package `{name}@{version}` was not found on PyPI")
-<<<<<<< HEAD
-        await log.adebug(f"Package {name}@{version} was not found on PyPI", tag="package_not_found_pypi")
-=======
-        log.error(
-            f"Package {name}@{version} was not found on PyPI", error_message=error.detail, tag="package_not_found_pypi"
-        )
->>>>>>> bf98f708
+        log.debug(f"Package {name}@{version} was not found on PyPI", tag="package_not_found_pypi")
         raise error
 
     version = package_metadata.releases[0].version
@@ -173,13 +167,7 @@
         error = HTTPException(
             404, detail=f"Package `{name}` has records in the database, but none with version `{version}`"
         )
-<<<<<<< HEAD
-        await log.adebug(f"No version {version} for package {name} in database", tag="invalid_version")
-=======
-        log.error(
-            f"No version {version} for package {name} in database", error_message=error.detail, tag="invalid_version"
-        )
->>>>>>> bf98f708
+        log.debug(f"No version {version} for package {name} in database", tag="invalid_version")
         raise error
 
     if body.inspector_url is None:
@@ -204,13 +192,7 @@
                     f"`{name}@{version}` has no matched rules in the database"
                 ),
             )
-<<<<<<< HEAD
-            await log.adebug("Missing additional_information field", tag="missing_additional_information")
-=======
-            log.error(
-                "Missing additional_information field", error_message=error.detail, tag="missing_additional_information"
-            )
->>>>>>> bf98f708
+            log.debug("Missing additional_information field", tag="missing_additional_information")
             raise error
 
     rules_matched.extend(rule.name for rule in row.rules)
