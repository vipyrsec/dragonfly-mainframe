--- conflicted
+++ resolved
@@ -3,13 +3,7 @@
 from __future__ import annotations
 
 import uuid
-<<<<<<< HEAD
 from datetime import datetime
-=======
-from datetime import datetime, timezone
-from enum import Enum
-from operator import or_
->>>>>>> 4c59a792
 from typing import Optional
 
 from sqlalchemy import (
@@ -60,33 +54,7 @@
     reported_at: Mapped[Optional[datetime]] = mapped_column(DateTime(timezone=True))
     reported_by: Mapped[Optional[str]]
 
-<<<<<<< HEAD
     finished_at: Mapped[Optional[datetime]] = mapped_column(DateTime(timezone=True))
-=======
-    fail_reason: Mapped[Optional[str]]
-
-    commit_hash: Mapped[Optional[str]]
-
-
-Index(None, Scan.status, postgresql_where=or_(Scan.status == Status.QUEUED, Scan.status == Status.PENDING))
-
-
-class DownloadURL(Base):
-    """Download URLs"""
-
-    __tablename__: str = "download_urls"
-
-    id: Mapped[uuid.UUID] = mapped_column(
-        UUID(as_uuid=True),
-        primary_key=True,
-        server_default=FetchedValue(),
-        default=uuid.uuid4,
-    )
-
-    scan_id: Mapped[str] = mapped_column(ForeignKey("scans.scan_id"), index=True)
-
-    url: Mapped[str]
->>>>>>> 4c59a792
 
 
 class Rule(Base):
