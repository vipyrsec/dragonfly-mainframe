--- conflicted
+++ resolved
@@ -33,13 +33,8 @@
 package_rules = Table(
     "package_rules",
     Base.metadata,
-<<<<<<< HEAD
-    Column("package_id", ForeignKey("packages.package_id"), primary_key=True),
+    Column("scan_id", ForeignKey("scans.scan_id"), primary_key=True),
     Column("rule_id", ForeignKey("rules.id"), primary_key=True),
-=======
-    Column("scan_id", ForeignKey("scans.scan_id"), primary_key=True),
-    Column("rule_name", ForeignKey("rules.name"), primary_key=True),
->>>>>>> ce50795d
 )
 
 
