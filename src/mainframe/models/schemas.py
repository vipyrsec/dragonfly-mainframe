--- conflicted
+++ resolved
@@ -2,13 +2,9 @@
 from typing import Any, Optional
 from enum import Enum
 
-<<<<<<< HEAD
-from pydantic import BaseModel, Field, field_serializer
+from pydantic import BaseModel, ConfigDict, Field, field_serializer
 
 from mainframe.models.orm import Scan
-=======
-from pydantic import BaseModel, ConfigDict, Field
->>>>>>> 9a31b11e
 
 
 class ServerMetadata(BaseModel):
@@ -67,7 +63,8 @@
             commit_hash=scan.commit_hash,
         )
 
-    @field_serializer(
+    @
+    (
         "queued_at",
         "pending_at",
         "finished_at",
