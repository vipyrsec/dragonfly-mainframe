from enum import Enum
from typing import Any, Optional

<<<<<<< HEAD
from pydantic import BaseModel, Field, field_serializer

from mainframe.models.orm import Scan
=======
from pydantic import BaseModel, ConfigDict, Field
>>>>>>> ca677306


class ServerMetadata(BaseModel):
    """Server metadata"""

    server_commit: str
    rules_commit: str


class Error(BaseModel):
    """Error"""

    detail: str


class PackageSpecifier(BaseModel):
    """
    Model used to specify a package by name and version

    name:  A str of the name of the package to be scanned
    version: A str of the package version to scan.
    """

    name: str
    version: str

    class Config:
        frozen = True


class ReportPackageBody(PackageSpecifier):
    recipient: Optional[str]
    inspector_url: Optional[str]
    additional_information: Optional[str]
    use_email: bool = False


class EmailReport(PackageSpecifier):
    """Model for a report using email"""

    rules_matched: list[str]
    recipient: Optional[str] = None
    inspector_url: Optional[str]
    additional_information: Optional[str]


# Taken from
# https://github.com/pypi/warehouse/blob/4d2628560e6e764dc80a026fa080e9cf70446c81/warehouse/observations/models.py#L109-L122
class ObservationKind(Enum):
    DependencyConfusion = "is_dependency_confusion"
    Malware = "is_malware"
    Spam = "is_spam"
    Other = "something_else"


class ObservationReport(BaseModel):
    """Model for a report using the PyPI Observation Api"""

    kind: ObservationKind
    summary: str
    inspector_url: Optional[str]
    extra: dict[str, Any] = Field(default_factory=dict)


class PackageScanResult(PackageSpecifier):
    """Client payload to server containing the results of a package scan"""

    commit: str
    score: int = 0
    inspector_url: Optional[str] = None
    rules_matched: list[str] = []


class PackageScanResultFail(PackageSpecifier):
    """The client's reason as to why scanning a package failed"""

    reason: str


class JobResult(BaseModel):
    """Package information of a requested job."""

    name: str
    version: str
    distributions: list[str]
    hash: str


class GetRules(BaseModel):
    hash: str
    rules: dict[str, str]


class NoJob(BaseModel):
    """Returned when no available jobs were found."""

    detail: str


class QueuePackageResponse(BaseModel):
    """Returned after queueing a package. Contains the UUID"""

    id: str


class StatsResponse(BaseModel):
    """Recent system statistics"""

    ingested: int
    average_scan_time: float
    failed: int<|MERGE_RESOLUTION|>--- conflicted
+++ resolved
@@ -1,13 +1,7 @@
 from enum import Enum
 from typing import Any, Optional
 
-<<<<<<< HEAD
-from pydantic import BaseModel, Field, field_serializer
-
-from mainframe.models.orm import Scan
-=======
-from pydantic import BaseModel, ConfigDict, Field
->>>>>>> ca677306
+from pydantic import BaseModel, Field
 
 
 class ServerMetadata(BaseModel):
