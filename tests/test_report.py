--- conflicted
+++ resolved
@@ -29,7 +29,6 @@
 from tests.conftest import MockDatabase
 
 
-<<<<<<< HEAD
 def test_get_reported_version():
     scan1 = Scan(
         name="package1",
@@ -69,28 +68,6 @@
 def test_validate_package():
     scan1 = Scan(
         name="package1",
-=======
-def test_report(
-    sm: sessionmaker[Session],
-    db_session: Session,
-    auth: AuthenticationData,
-):
-    body = ReportPackageBody(
-        name="c",
-        version="1.0.0",
-        inspector_url=None,
-        additional_information="this package is bad",
-    )
-
-    report = ObservationReport(
-        kind=ObservationKind.Malware,
-        summary="this package is bad",
-        inspector_url="test inspector url",
-        extra=dict(yara_rules=["rule 1", "rule 2"]),
-    )
-    scan = Scan(
-        name="c",
->>>>>>> 5f203df7
         version="1.0.0",
         status=Status.FINISHED,
         queued_by="remmy",
@@ -115,7 +92,6 @@
         validate_package("package2", "1.0.0", [scan1])
 
 
-<<<<<<< HEAD
 def test_validate_package_already_reported():
     scan1 = Scan(
         name="package1",
@@ -133,9 +109,6 @@
         queued_at=datetime.now(),
         reported_at=datetime.now(),
     )
-=======
-    mock_httpx_client.post.assert_called_once_with("/report/c", json=jsonable_encoder(report))
->>>>>>> 5f203df7
 
     with pytest.raises(PackageAlreadyReported) as e:
         validate_package("package1", "1.0.0", [scan1, scan2])
@@ -157,7 +130,6 @@
     body = ReportPackageBody(
         name="this-package-does-not-exist",
         version="1.0.0",
-        recipient=None,
         inspector_url=None,
         additional_information="this package is bad",
     )
@@ -195,7 +167,6 @@
     body = ReportPackageBody(
         name="c",
         version=version,
-        recipient=None,
         inspector_url=None,
         additional_information="this package is bad",
     )
@@ -232,7 +203,6 @@
     body = ReportPackageBody(
         name="c",
         version="1.0.0",
-        recipient=None,
         inspector_url=None,
         additional_information="this package is bad",
     )
@@ -272,80 +242,7 @@
 
 
 @pytest.mark.parametrize(
-<<<<<<< HEAD
-    ("body", "scan"),
-    [
-        (  # No additional information, and no rules with email
-            ReportPackageBody(
-                name="c",
-                version="1.0.0",
-                recipient=None,
-                inspector_url="inspector url override",
-                additional_information=None,
-                use_email=True,
-            ),
-            Scan(
-                name="c",
-                version="1.0.0",
-                status=Status.FINISHED,
-                score=0,
-                inspector_url=None,
-                rules=[],
-                download_urls=[],
-                queued_at=datetime.now() - timedelta(seconds=60),
-                queued_by="remmy",
-                pending_at=datetime.now() - timedelta(seconds=30),
-                pending_by="remmy",
-                finished_at=datetime.now() - timedelta(seconds=10),
-                finished_by="remmy",
-                reported_at=None,
-                reported_by=None,
-                fail_reason=None,
-                commit_hash="test commit hash",
-            ),
-        ),
-        (  # No additional information with Observations
-            ReportPackageBody(
-                name="c",
-                version="1.0.0",
-                recipient=None,
-                inspector_url="inspector url override",
-                additional_information=None,
-                use_email=False,
-            ),
-            Scan(
-                name="c",
-                version="1.0.0",
-                status=Status.FINISHED,
-                score=0,
-                inspector_url=None,
-                rules=[Rule(name="ayo")],
-                download_urls=[],
-                queued_at=datetime.now() - timedelta(seconds=60),
-                queued_by="remmy",
-                pending_at=datetime.now() - timedelta(seconds=30),
-                pending_by="remmy",
-                finished_at=datetime.now() - timedelta(seconds=10),
-                finished_by="remmy",
-                reported_at=None,
-                reported_by=None,
-                fail_reason=None,
-                commit_hash="test commit hash",
-            ),
-        ),
-    ],
-)
-def test_report_missing_additional_information(body: ReportPackageBody, scan: Scan):
-    with pytest.raises(HTTPException) as e:
-        _validate_additional_information(body, scan)
-    assert e.value.status_code == 400
-
-
-@pytest.mark.parametrize(
     ("scans", "name", "version", "expected_exception"),
-=======
-    ("scans", "name", "version", "expected_status_code"),
->>>>>>> 5f203df7
     [
         ([], "a", "1.0.0", PackageNotFound),
         (
