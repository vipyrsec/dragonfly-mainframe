--- conflicted
+++ resolved
@@ -2,70 +2,6 @@
 from typing import Optional
 
 import pytest
-<<<<<<< HEAD
-from fastapi.testclient import TestClient
-from sqlalchemy import insert
-from sqlalchemy.ext.asyncio import AsyncSession, async_sessionmaker, create_async_engine
-
-from mainframe.__main__ import app
-from mainframe.models.orm import Package, Status
-
-pytest_plugins = ("pytest_asyncio",)
-
-
-client = TestClient(app)
-
-
-@pytest.fixture(scope="session")
-def event_loop():
-    loop = asyncio.get_event_loop()
-    yield loop
-    loop.close()
-
-
-@pytest.fixture(scope="session")
-async def async_session():
-    engine = create_async_engine("postgresql+asyncpg://postgres:postgres@db:5432")
-    asm = async_sessionmaker(bind=engine, expire_on_commit=False)
-
-    async with asm() as session:
-        await session.execute(
-            insert(Package),
-            [
-                dict(
-                    package_id="fce0366b-0bcf-4a29-a0a7-4d4bdf3c6f61",
-                    name="a",
-                    version="0.1.0",
-                    status=Status.FINISHED,
-                    queued_at=dt.datetime.now(),
-                ),
-                dict(
-                    package_id="df157a3c-8994-467f-a494-9d63eaf96564",
-                    name="b",
-                    version="0.1.0",
-                    status=Status.PENDING,
-                    queued_at=dt.datetime.now(),
-                ),
-                dict(
-                    package_id="04685768-e41d-49e4-9192-19b6d435226a",
-                    name="a",
-                    version="0.2.0",
-                    status=Status.QUEUED,
-                    queued_at=dt.datetime.now(),
-                ),
-            ],
-        )
-        await session.commit()
-
-    yield asm
-
-
-@pytest.fixture
-async def session(async_session):
-    session = async_session()
-    yield session
-    await session.close()
-=======
 import requests
 from fastapi.encoders import jsonable_encoder
 
@@ -100,7 +36,6 @@
     out = build_query_string(*inp)
     print(out)
     assert out == exp
->>>>>>> 3a2ceb97
 
 
 @pytest.mark.parametrize(
