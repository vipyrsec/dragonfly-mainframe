--- conflicted
+++ resolved
@@ -2,47 +2,10 @@
 
 import pytest
 from fastapi import HTTPException
-from letsbuilda.pypi import PyPIServices
-from letsbuilda.pypi.exceptions import PackageNotFoundError
-from pytest import MonkeyPatch
-from sqlalchemy import select
 from sqlalchemy.orm import Session
 
-<<<<<<< HEAD
+from mainframe.endpoints.package import lookup_package_info
 from mainframe.models.orm import Scan
-
-
-def build_query_string(since: Optional[int], name: Optional[str], version: Optional[str]) -> str:
-    """Helper function for generating query parameters."""
-    since_q = name_q = version_q = ""
-    if since is not None:
-        since_q = f"since={since}"
-    if name is not None:
-        name_q = f"name={name}"
-    if version is not None:
-        version_q = f"version={version}"
-
-    params = [since_q, name_q, version_q]
-
-    url = f"/package?{'&'.join(x for x in params if x != '')}"
-    return url
-=======
-from mainframe.endpoints.job import get_jobs
-from mainframe.endpoints.package import (
-    batch_queue_package,
-    lookup_package_info,
-    queue_package,
-    submit_results,
-)
-from mainframe.json_web_token import AuthenticationData
-from mainframe.models.orm import Scan, Status
-from mainframe.models.schemas import (
-    PackageScanResult,
-    PackageScanResultFail,
-    PackageSpecifier,
-)
-from mainframe.rules import Rules
->>>>>>> f1b14dcb
 
 
 @pytest.mark.parametrize(
@@ -71,194 +34,17 @@
             continue
         exp.add((scan.name, scan.version))
 
-    scans = lookup_package_info(db_session, since, name, version)
+    scans = lookup_package_info(db_session, name, version)
     assert exp == {(scan.name, scan.version) for scan in scans}
 
 
-@pytest.mark.parametrize(
-    "since,name,version",
-    [
-        (0xC0FFEE, "name", "ver"),
-        (0, None, "ver"),
-        (None, None, "ver"),
-        (None, None, None),
-    ],
-)
 def test_package_lookup_rejects_invalid_combinations(
     db_session: Session,
-    since: Optional[int],
     name: Optional[str],
     version: Optional[str],
 ):
     """Test that invalid combinations are rejected with a 400 response code."""
 
     with pytest.raises(HTTPException) as e:
-        lookup_package_info(db_session, since, name, version)
-    assert e.value.status_code == 400
-
-
-def test_handle_success(db_session: Session, test_data: list[Scan], auth: AuthenticationData, rules_state: Rules):
-    job = get_jobs(db_session, auth, rules_state, batch=1)
-
-    if job:
-        job = job[0]
-        name = job.name
-        version = job.version
-
-        body = PackageScanResult(
-            name=job.name,
-            version=job.version,
-            commit=rules_state.rules_commit,
-            score=2,
-            inspector_url="test inspector url",
-            rules_matched=["a", "b", "c"],
-        )
-        submit_results(body, db_session, auth)
-
-        record = db_session.scalar(select(Scan).where(Scan.name == name).where(Scan.version == version))
-
-        assert record is not None
-        assert record.score == 2
-        assert record.inspector_url == "test inspector url"
-        assert {rule.name for rule in record.rules} == {"a", "b", "c"}
-    else:
-        assert all(scan.status != Status.QUEUED for scan in test_data)
-
-
-<<<<<<< HEAD
-def test_batch_queue(client: TestClient, db_session: Session, test_data: list[dict]):
-    data = [dict(name=t["name"], version=t["version"]) for t in test_data] + [dict(name="c", version="1.0.0")]
-    print(data)
-    r = client.post("/batch/package", json=data)
-    r.raise_for_status()
-=======
-def test_handle_fail(db_session: Session, test_data: list[Scan], auth: AuthenticationData, rules_state: Rules):
-    job = get_jobs(db_session, auth, rules_state, batch=1)
-
-    if job:
-        job = job[0]
-        name = job.name
-        version = job.version
-        reason = "Package too large"
-
-        submit_results(PackageScanResultFail(name=name, version=version, reason=reason), db_session, auth)
-
-        record = db_session.scalar(
-            select(Scan)
-            .where(Scan.name == name)
-            .where(Scan.version == version)
-            .where(Scan.status == Status.FAILED)
-            .where(Scan.fail_reason == reason)
-        )
-
-        assert record is not None
-    else:
-        assert all(scan.status != Status.QUEUED for scan in test_data)
-
-
-def test_batch_queue(db_session: Session, test_data: list[Scan], pypi_client: PyPIServices, auth: AuthenticationData):
-    packages_to_add = [PackageSpecifier(name=scan.name, version=scan.version) for scan in test_data]
-    packages_to_add.append(PackageSpecifier(name="c", version="1.0.0"))
-    batch_queue_package(packages_to_add, db_session, auth, pypi_client)
-
-    existing_packages = {(p.name, p.version) for p in db_session.scalars(select(Scan)).all()}
-    for package in packages_to_add:
-        assert (package.name, package.version) in existing_packages
-
-
-def test_batch_queue_nonexistent_package(
-    db_session: Session, pypi_client: PyPIServices, auth: AuthenticationData, monkeypatch: MonkeyPatch
-):
-    # Make get_package_metadata always throw PackageNotFoundError to simulate an invalid package
-    def _side_effect(name: str, version: str):
-        raise PackageNotFoundError(name, version)
-
-    monkeypatch.setattr(pypi_client, "get_package_metadata", _side_effect)
-
-    package_to_add = PackageSpecifier(name="c", version="1.0.0")
-    batch_queue_package([package_to_add], db_session, auth, pypi_client)
-
-    existing_packages = {(p.name, p.version) for p in db_session.scalars(select(Scan)).all()}
-    assert ("c", "1.0.0") not in existing_packages
-
-
-def test_queue(db_session: Session, pypi_client: PyPIServices, auth: AuthenticationData):
-    package = PackageSpecifier(name="c", version="1.0.0")
-    query = select(Scan).where(Scan.name == package.name).where(Scan.version == package.version)
-
-    assert db_session.scalar(query) is None
-
-    queue_package(package, db_session, auth, pypi_client)
-
-    assert db_session.scalar(query) is not None
-
-
-def test_queue_nonexistent_package(
-    db_session: Session, pypi_client: PyPIServices, auth: AuthenticationData, monkeypatch: MonkeyPatch
-):
-    # Make get_package_metadata always throw PackageNotFoundError to simulate an invalid package
-    def _side_effect(name: str, version: str):
-        raise PackageNotFoundError(name, version)
-
-    monkeypatch.setattr(pypi_client, "get_package_metadata", _side_effect)
-
-    package = PackageSpecifier(name="c", version="1.0.0")
-    query = select(Scan).where(Scan.name == package.name).where(Scan.version == package.version)
-
-    with pytest.raises(HTTPException) as e:
-        queue_package(package, db_session, auth, pypi_client)
-    assert e.value.status_code == 404
-
-    assert db_session.scalar(query) is None
-
-
-def test_queue_duplicate_package(db_session: Session, pypi_client: PyPIServices, auth: AuthenticationData):
-    package = PackageSpecifier(name="c", version="1.0.0")
-
-    queue_package(package, db_session, auth, pypi_client)
-
-    with pytest.raises(HTTPException) as e:
-        queue_package(package, db_session, auth, pypi_client)
-    assert e.value.status_code == 409
->>>>>>> f1b14dcb
-
-
-def test_submit_nonexistent_package(db_session: Session, auth: AuthenticationData):
-    body = PackageScanResult(
-        name="c",
-        version="1.0.0",
-        commit="test rules commit",
-        score=2,
-        inspector_url="test inspector url",
-        rules_matched=["a", "b", "c"],
-    )
-
-    with pytest.raises(HTTPException) as e:
-        submit_results(body, db_session, auth)
-    assert e.value.status_code == 404
-
-
-def test_submit_duplicate_package(
-    db_session: Session, test_data: list[Scan], auth: AuthenticationData, rules_state: Rules
-):
-    job = get_jobs(db_session, auth, rules_state, batch=1)
-
-    if job:
-        job = job[0]
-
-        body = PackageScanResult(
-            name=job.name,
-            version=job.version,
-            commit=rules_state.rules_commit,
-            score=2,
-            inspector_url="test inspector url",
-            rules_matched=["a", "b", "c"],
-        )
-        submit_results(body, db_session, auth)
-
-        with pytest.raises(HTTPException) as e:
-            submit_results(body, db_session, auth)
-        assert e.value.status_code == 409
-
-    else:
-        assert all(scan.status != Status.QUEUED for scan in test_data)+        lookup_package_info(db_session, name, version)
+    assert e.value.status_code == 400